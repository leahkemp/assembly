--- conflicted
+++ resolved
@@ -96,7 +96,7 @@
         if float(f.read().strip()[:3]) < config["min_align_rate"]:
             return "summary/not_mapped/{reference}/{sample}.txt"
         else:
-            return "consensus_genomes/{reference}/{sample}.consensus.fasta"
+            return "consensus_genomes/{reference}/{sample}.masked_consensus.fasta"
 
 # Build static lists of reference genomes, ID's of samples, and ID -> input files
 all_references = [ v for v in  config['reference_viruses'].keys() ]
@@ -107,15 +107,6 @@
 #### Main pipeline
 rule all:
     input:
-<<<<<<< HEAD
-        consensus_genome = expand("consensus_genomes/{reference}/{sample}.masked_consensus.fasta", filtered_product,
-               sample=all_ids,
-               reference=all_references),
-=======
-        # consensus_genome = expand("consensus_genomes/{reference}/{sample}.consensus.fasta", filtered_product,
-        #        sample=all_ids,
-        #        reference=all_references),
->>>>>>> 21cd5e76
         # pre_fastqc = expand("summary/pre_trim_fastqc/{fname}_fastqc.html",
         #        fname=glob.glob(config['fastq_directory']),
         post_fastqc = expand("summary/post_trim_fastqc/{sample}.trimmed_{tr}_fastqc.{ext}",
@@ -389,7 +380,6 @@
             {output.consensus_genome}
         """
 
-<<<<<<< HEAD
 rule coverage_summary:
     input:
         sorted_sam = rules.sort.output.sorted_sam_file
@@ -421,7 +411,8 @@
     shell:
         """
         bedtools maskfasta -fi {input.consensus_genome} -bed {input.low_coverage} -fo {output.masked_consensus}
-=======
+        """
+
 rule aggregate:
     input:
         aggregate_input
@@ -430,5 +421,4 @@
     shell:
         """
         echo "Final output: {input}" > {output}
->>>>>>> 21cd5e76
         """